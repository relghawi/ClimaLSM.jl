using Thermodynamics
using ClimaCore
using DocStringExtensions
using SurfaceFluxes
import SurfaceFluxes.Parameters as SFP
using StaticArrays
import ..Parameters as LSMP
export AbstractAtmosphericDrivers,
    AbstractRadiativeDrivers,
    PrescribedAtmosphere,
    PrescribedRadiativeFluxes,
    compute_ρ_sfc,
    construct_atmos_ts,
    turbulent_fluxes,
    net_radiation,
    turbulent_fluxes_at_a_point,
    liquid_precipitation,
    snow_precipitation,
    vapor_pressure_deficit,
    displacement_height,
    make_update_drivers

"""
     AbstractAtmosphericDrivers{FT <: AbstractFloat}

An abstract type of atmospheric drivers of land models.
"""
abstract type AbstractAtmosphericDrivers{FT <: AbstractFloat} end

"""
     AbstractRadiativeDrivers{FT <: AbstractFloat}

An abstract type of radiative drivers of land models.
"""
abstract type AbstractRadiativeDrivers{FT <: AbstractFloat} end

"""
    PrescribedAtmosphere{FT, CA, DT} <: AbstractAtmosphericDrivers{FT}

Container for holding prescribed atmospheric drivers and other
information needed for computing turbulent surface fluxes when
driving land models in standalone mode.

The arguments labeled with "function of time" are typically either of type
`Function` or type `Spline1D` from the `Dierckx.jl` package.

Since not all models require co2 concentration, the default for that
is `nothing`.
$(DocStringExtensions.FIELDS)
"""
struct PrescribedAtmosphere{FT, LP, SP, TA, UA, QA, RA, CA, DT} <:
       AbstractAtmosphericDrivers{FT}
    "Precipitation (m/s) function of time: positive by definition"
    liquid_precip::LP
    "Snow precipitation (m/s) function of time: positive by definition"
    snow_precip::SP
    "Prescribed atmospheric temperature (function of time)  at the reference height (K)"
    T::TA
    "Prescribed wind speed (function of time)  at the reference height (m/s)"
    u::UA
    "Prescribed specific humidity (function of time)  at the reference height (_)"
    q::QA
    "Prescribed air pressure (function of time)  at the reference height (Pa)"
    P::RA
    "CO2 concentration in atmosphere (mol/mol)"
    c_co2::CA
    "Reference time - the datetime corresponding to t=0 for the simulation"
    ref_time::DT
    "Reference height (m), relative to surface elevation"
    h::FT
    "Minimum wind speed (gustiness; m/s)"
    gustiness::FT
    function PrescribedAtmosphere(
        liquid_precip,
        snow_precip,
        T,
        u,
        q,
        P,
        ref_time,
        h::FT;
        gustiness = FT(1),
        c_co2 = (t) -> 4.2e-4,
    ) where {FT}
        args = (liquid_precip, snow_precip, T, u, q, P, c_co2, ref_time)
        return new{typeof(h), typeof.(args)...}(args..., h, gustiness)
    end
end

"""
    compute_ρ_sfc(thermo_params, ts_in, T_sfc)

Computes the density of air at the surface, given the temperature
at the surface T_sfc, the thermodynamic state of the atmosphere,
ts_in, and a set of Clima.Thermodynamics parameters thermo_params.

This assumes the ideal gas law and hydrostatic balance to
extrapolate to the surface.

"""
function compute_ρ_sfc(thermo_params, ts_in, T_sfc)
    T_int = Thermodynamics.air_temperature(thermo_params, ts_in)
    Rm_int = Thermodynamics.gas_constant_air(thermo_params, ts_in)
    ρ_air = Thermodynamics.air_density(thermo_params, ts_in)
    ρ_sfc =
        ρ_air *
        (T_sfc / T_int)^(Thermodynamics.cv_m(thermo_params, ts_in) / Rm_int)
    return ρ_sfc
end

"""
    construct_atmos_ts(
        atmos::PrescribedAtmosphere,
        p,
        thermo_params,
    )

A helper function which constructs a Clima.Thermodynamics
thermodynamic state given a PrescribedAtmosphere, the cache `p`,
 and a set of Clima.Thermodynamics
parameters thermo_params.
"""
function construct_atmos_ts(
    atmos::PrescribedAtmosphere{FT},
    p,
    thermo_params,
) where {FT}
    P = p.drivers.P
    T = p.drivers.T
    q = p.drivers.q
    ts_in = Thermodynamics.PhaseEquil_pTq.(thermo_params, P, T, q)
    return ts_in
end


"""
    turbulent_fluxes(atmos::PrescribedAtmosphere,
                   model::AbstractModel,
                   Y::ClimaCore.Fields.FieldVector,
                   p::NamedTuple,
                   t
                   )

Computes the turbulent surface flux terms at the ground for a standalone simulation,
including turbulent energy fluxes as well as the water vapor flux
(in units of m^3/m^2/s of water).
Positive fluxes indicate flow from the ground to the atmosphere.

It solves for these given atmospheric conditions, stored in `atmos`,
model parameters, and the surface conditions.
"""
function turbulent_fluxes(
    atmos::PrescribedAtmosphere,
    model::AbstractModel,
    Y::ClimaCore.Fields.FieldVector,
    p::NamedTuple,
    t,
)
    T_sfc = surface_temperature(model, Y, p, t)
    ρ_sfc = surface_air_density(atmos, model, Y, p, t, T_sfc)
    q_sfc = surface_specific_humidity(model, Y, p, T_sfc, ρ_sfc)
    β_sfc = surface_evaporative_scaling(model, Y, p)
    h_sfc = surface_height(model, Y, p)
    r_sfc = surface_resistance(model, Y, p, t)
    d_sfc = displacement_height(model, Y, p)
    thermo_params =
        LSMP.thermodynamic_parameters(model.parameters.earth_param_set)
    ts_air = construct_atmos_ts(atmos, p, thermo_params)
    u_air = p.drivers.u
    h_air = atmos.h
    return turbulent_fluxes_at_a_point.(
        T_sfc,
        q_sfc,
        ρ_sfc,
        β_sfc,
        h_sfc,
        r_sfc,
        d_sfc,
        ts_air,
        u_air,
        h_air,
        atmos.gustiness,
        Ref(model.parameters),
    )
end

"""
    turbulent_fluxes_at_a_point(T_sfc::FT,
                                q_sfc::FT,
                                ρ_sfc::FT,
                                β_sfc::FT,
                                h_sfc::FT,
                                r_sfc::FT,
                                d_sfc::FT,
                                ts_in,
                                u::FT,
                                h::FT,
                                gustiness::FT,
                                parameters::P,
                               ) where {FT <: AbstractFloat, P}

Computes turbulent surface fluxes at a point on a surface given
(1) the surface temperature (T_sfc), specific humidity (q_sfc), 
    and air density (ρ_sfc),
(2) Other surface properties, such as the factor 
    β_sfc  which scales the evaporation from the potential rate
    (used in bucket models), and the surface resistance r_sfc (used
    in more complex land models), and the topographical height of the surface (h_sfc).
(3) the parameter set for the model, which must have fields `earth_param_set`,
    and roughness lengths `z_0m, z_0b`.
(4) the prescribed atmospheric state, `ts_in`, u, h the height
    at which these measurements are made, and the gustiness parameter (m/s).
(5) the displacement height for the model d_sfc

This returns an energy flux and a liquid water volume flux, stored in
a tuple with self explanatory keys.
"""
function turbulent_fluxes_at_a_point(
    T_sfc::FT,
    q_sfc::FT,
    ρ_sfc::FT,
    β_sfc::FT,
    h_sfc::FT,
    r_sfc::FT,
    d_sfc::FT,
    ts_in,
    u::FT,
    h::FT,
    gustiness::FT,
    parameters::P,
) where {FT <: AbstractFloat, P}
    (; z_0m, z_0b, earth_param_set) = parameters
    thermo_params = LSMP.thermodynamic_parameters(earth_param_set)
    ts_sfc = Thermodynamics.PhaseEquil_ρTq(thermo_params, ρ_sfc, T_sfc, q_sfc)

    # SurfaceFluxes.jl expects a relative difference between where u = 0
    # and the atmosphere height. Here, we assume h and h_sfc are measured
    # relative to a common reference. Then d_sfc + h_sfc + z_0m is the apparent
    # source of momentum, and
    # Δh ≈ h - d_sfc - h_sfc is the relative height difference between the
    # apparent source of momentum and the atmosphere height.

    # In this we have neglected z_0m and z_0b (i.e. assumed they are small
    # compared to Δh).
    state_sfc = SurfaceFluxes.StateValues(FT(0), SVector{2, FT}(0, 0), ts_sfc)
    state_in = SurfaceFluxes.StateValues(
        h - d_sfc - h_sfc,
        SVector{2, FT}(u, 0),
        ts_in,
    )

    # State containers
    sc = SurfaceFluxes.ValuesOnly(
        state_in,
        state_sfc,
        z_0m,
        z_0b,
        beta = β_sfc,
        gustiness = gustiness,
    )
    surface_flux_params = LSMP.surface_fluxes_parameters(earth_param_set)
    conditions = SurfaceFluxes.surface_conditions(
        surface_flux_params,
        sc;
        tol_neutral = SFP.cp_d(surface_flux_params) / 100000,
    )
    _LH_v0::FT = LSMP.LH_v0(earth_param_set)
    _ρ_liq::FT = LSMP.ρ_cloud_liq(earth_param_set)

    cp_m::FT = Thermodynamics.cp_m(thermo_params, ts_in)
    T_in::FT = Thermodynamics.air_temperature(thermo_params, ts_in)
    ΔT = T_in - T_sfc
    r_ae::FT = 1 / (conditions.Ch * SurfaceFluxes.windspeed(sc))
    ρ_air::FT = Thermodynamics.air_density(thermo_params, ts_in)

    E0::FT = SurfaceFluxes.evaporation(surface_flux_params, sc, conditions.Ch)
    E = E0 * r_ae / (r_sfc + r_ae)
    Ẽ = E / _ρ_liq
<<<<<<< HEAD
    H = -ρ_air * cp_m * ΔT / r_ae
    LH = _LH_v0 * E
    return (lhf = LH, shf = H, vapor_flux = Ẽ, r_ae = r_ae)
=======
    H = conditions.shf + hd_sfc * (E0 - E)
    LH = conditions.lhf * r_ae / (r_sfc + r_ae)
    return (lhf = LH, shf = H, vapor_flux = Ẽ, r_ae = r_ae,r_sfc=r_sfc,E0=E0, ρ_liq =_ρ_liq)
>>>>>>> f94897c5
end

"""
    PrescribedRadiativeFluxes{FT, SW, LW, DT, T} <: AbstractRadiativeDrivers{FT}

Container for the prescribed radiation functions needed to drive land models in standalone mode.
$(DocStringExtensions.FIELDS)

The arguments labeled with "function of time" are typically either of type
`Function` or type `Spline1D` from the `Dierckx.jl` package.
"""
struct PrescribedRadiativeFluxes{FT, SW, LW, DT, T} <:
       AbstractRadiativeDrivers{FT}
    "Downward shortwave radiation function of time (W/m^2): positive indicates towards surface"
    SW_d::SW
    "Downward longwave radiation function of time (W/m^2): positive indicates towards surface"
    LW_d::LW
    "Reference time - the datetime corresponding to t=0 for the simulation"
    ref_time::DT
    "Sun zenith angle, in radians"
    θs::T
    function PrescribedRadiativeFluxes(FT, SW_d, LW_d, ref_time; θs = nothing)
        args = (SW_d, LW_d, ref_time, θs)
        return new{FT, typeof.(args)...}(args...)
    end
end

"""
    net_radiation(radiation::PrescribedRadiativeFluxes{FT},
                  model::AbstractModel{FT},
                  Y::ClimaCore.Fields.FieldVector,
                  p::NamedTuple,
                  t,
                  ) where {FT}

Computes net radiative fluxes for a prescribed incoming
longwave and shortwave radiation.

This returns an energy flux.
"""
function net_radiation(
    radiation::PrescribedRadiativeFluxes{FT},
    model::AbstractModel{FT},
    Y::ClimaCore.Fields.FieldVector,
    p::NamedTuple,
    t,
) where {FT}
    LW_d = p.drivers.LW_d
    SW_d = p.drivers.SW_d
    earth_param_set = model.parameters.earth_param_set
    _σ = LSMP.Stefan(earth_param_set)
    T_sfc = surface_temperature(model, Y, p, t)
    α_sfc = surface_albedo(model, Y, p)
    ϵ_sfc = surface_emissivity(model, Y, p)
    # Recall that the user passed the LW and SW downwelling radiation,
    # where positive values indicate toward surface, so we need a negative sign out front
    # in order to inidicate positive R_n  = towards atmos.
    R_n = @.(-(1 - α_sfc) * SW_d - ϵ_sfc * (LW_d - _σ * T_sfc^4))
    return R_n
end

"""
    liquid_precipitation(atmos::PrescribedAtmosphere, p, t)

Returns the liquid precipitation (m/s) at the surface.
"""
function liquid_precipitation(atmos::PrescribedAtmosphere{FT}, p, t) where {FT}
    return p.drivers.P_liq
end

"""
    snow_precipitation(atmos::PrescribedAtmosphere, p, t)

Returns the precipitation in snow (m of liquid water/s) at the surface.
"""
function snow_precipitation(atmos::PrescribedAtmosphere{FT}, p, t) where {FT}
    return p.drivers.P_snow
end

"""
    surface_temperature(model::AbstractModel, Y, p, t)

A helper function which returns the surface temperature for a given
model, needed because different models compute and store surface temperature in
different ways and places.

Extending this function for your model is only necessary if you need to
compute surface fluxes and radiative fluxes at the surface using
the functions in this file.
"""
function surface_temperature(model::AbstractModel, Y, p, t) end

"""
    surface_resistance(model::AbstractModel, Y, p, t)

A helper function which returns the surface resistance for a given
model, needed because different models compute and store surface resistance in
different ways and places.

Extending this function for your model is only necessary if you need to
compute surface fluxes and radiative fluxes at the surface using
the functions in this file.

The default is 0, which is no additional resistance aside from the usual
aerodynamic resistance from MOST.
"""
function surface_resistance(model::AbstractModel{FT}, Y, p, t) where {FT}
    return FT(0)
end


"""
    surface_air_density(
                        atmos::AbstractAtmosphericDrivers,
                        model::AbstractModel,
                        Y,
                        p,
                        t,
                        T_sfc,
                        )

A helper function which returns the surface air density for a given
model, needed because different models compute and store surface air density
 in different ways and places.

We additionally include the `atmos` type as an argument because
the surface air density computation may change between a coupled simulation
and a prescibed atmos simulation.

Extending this function for your model is only necessary if you need to
compute surface fluxes and radiative fluxes at the surface using
the functions in this file.
"""
function surface_air_density(
    atmos::AbstractAtmosphericDrivers,
    model::AbstractModel,
    Y,
    p,
    t,
    T_sfc,
) end

"""
    surface_specific_humidity(model::AbstractModel, Y, p, T_sfc, ρ_sfc)

A helper function which returns the surface specific humidity for a given
model, needed because different models compute and store q_sfc in
different ways and places.

Extending this function for your model is only necessary if you need to
compute surface fluxes and radiative fluxes at the surface using
the functions in this file.
"""
function surface_specific_humidity(model::AbstractModel, Y, p, T_sfc, ρ_sfc) end

"""
    surface_evaporative_scaling(model::AbstractModel{FT}, Y, p) where {FT}

A helper function which returns the surface evaporative scaling factor
 for a given model, needed because different models compute and store β_sfc in
different ways and places. Currently, this factor is 1 for all models
besides the bucket model, so we have chosen a default of 1.

Extending this function for your model is only necessary if you need to
compute surface fluxes and radiative fluxes at the surface using
the functions in this file.
"""
function surface_evaporative_scaling(model::AbstractModel{FT}, Y, p) where {FT}
    return FT(1)
end


"""
    surface_albedo(model::AbstractModel, Y, p)

A helper function which returns the surface albedo
 for a given model, needed because different models compute and store α_sfc in
different ways and places.

Extending this function for your model is only necessary if you need to
compute surface fluxes and radiative fluxes at the surface using
the functions in this file.
"""
function surface_albedo(model::AbstractModel, Y, p) end

"""
    surface_emissivity(model::AbstractModel, Y, p)

A helper function which returns the surface emissivity
 for a given model, needed because different models compute and store ϵ_sfc in
different ways and places.

Extending this function for your model is only necessary if you need to
compute surface fluxes and radiative fluxes at the surface using
the functions in this file.
"""
function surface_emissivity(model::AbstractModel, Y, p) end


"""
    surface_height(model::AbstractModel, Y, p)

A helper function which returns the surface height (canopy height+elevation)
 for a given model, needed because different models compute and store h_sfc in
different ways and places.

Extending this function for your model is only necessary if you need to
compute surface fluxes and radiative fluxes at the surface using
the functions in this file.
"""
function surface_height(model::AbstractModel, Y, p) end

"""
    displacement_height(model::AbstractModel, Y, p)

A helper function which returns the displacement height
 for a given model; the default is zero.

Extending this function for your model is only necessary if you need to
compute surface fluxes and radiative fluxes at the surface using
the functions in this file.
"""
function displacement_height(model::AbstractModel{FT}, Y, p) where {FT}
    return FT(0)
end

"""
    vapor_pressure_deficit(T_air, P_air, q_air, thermo_params)

Computes the vapor pressure deficit for air with temperature T_air,
pressure P_air, and specific humidity q_air, using thermo_params,
a Thermodynamics.jl param set.
"""
function vapor_pressure_deficit(T_air, P_air, q_air, thermo_params)
    es = Thermodynamics.saturation_vapor_pressure(
        thermo_params,
        T_air,
        Thermodynamics.Liquid(),
    )
    ea = Thermodynamics.partial_pressure_vapor(
        thermo_params,
        P_air,
        Thermodynamics.PhasePartition(q_air),
    )
    return es - ea
end

"""
    initialize_drivers(r::PrescribedAtmosphere{FT}, coords) where {FT}

Creates and returns a NamedTuple for the `PrescribedAtmosphere` driver, 
with variables `P_liq`, `P_snow`, and air temperature `T`, pressure `P`,
horizontal wind speed `u`, specific humidity `q`, and CO2 concentration
`c_co2`.
"""
function initialize_drivers(a::PrescribedAtmosphere{FT}, coords) where {FT}
    keys = (:P_liq, :P_snow, :T, :P, :u, :q, :c_co2)
    types = ([FT for k in keys]...,)
    domain_names = ([:surface for k in keys]...,)
    model_name = :drivers
    # intialize_vars packages the variables as a named tuple,
    # as part of a named tuple with `model_name` as the key.
    # Here we just want the variable named tuple itself
    vars =
        ClimaLSM.initialize_vars(keys, types, domain_names, coords, model_name)
    return vars.drivers
end

"""
    initialize_drivers(r::PrescribedRadiativeFluxes{FT}, coords) where {FT}

Creates and returns a NamedTuple for the `PrescribedRadiativeFluxes` driver,
 with variables `SW_d`, `LW_d`, and zenith angle `θ_s`.
"""
function initialize_drivers(r::PrescribedRadiativeFluxes{FT}, coords) where {FT}
    keys = (:SW_d, :LW_d, :θs)
    types = ([FT for k in keys]...,)
    domain_names = ([:surface for k in keys]...,)
    model_name = :drivers
    # intialize_vars packages the variables as a named tuple,
    # as part of a named tuple with `model_name` as the key.
    # Here we just want the variable named tuple itself
    vars =
        ClimaLSM.initialize_vars(keys, types, domain_names, coords, model_name)
    return vars.drivers
end

"""
    initialize_drivers(d::Union{AbstractAtmosphericDrivers, AbstractRadiativeDrivers, Nothing}, coords)

Creates and returns a NamedTuple with `nothing` when no driver cache variables are needed.
"""
function initialize_drivers(
    d::Union{AbstractAtmosphericDrivers, AbstractRadiativeDrivers, Nothing},
    coords,
)
    return (;)
end

"""
    initialize_drivers(a::Union{AbstractAtmosphericDrivers, Nothing},
                       r::Union{AbstractRadiativeDrivers, Nothing},
                       coords)

Creates and returns a NamedTuple with the cache variables required by the 
atmospheric and radiative drivers.

If no forcing is required, `a` and `r` are type `Nothing` and an
empty NamedTuple is returned.
"""
function initialize_drivers(
    a::Union{AbstractAtmosphericDrivers, Nothing},
    r::Union{AbstractRadiativeDrivers, Nothing},
    coords,
)
    atmos_drivers = initialize_drivers(a, coords)
    radiation_drivers = initialize_drivers(r, coords)
    merge(atmos_drivers, radiation_drivers)
end

"""
    make_update_drivers(a::Union{AbstractAtmosphericDrivers, Nothing},
                          r::Union{AbstractRadiativeDrivers, Nothing},
                         )

Creates and returns a function which updates the atmospheric
and radiative forcing variables ("drivers").
"""
function make_update_drivers(
    a::Union{AbstractAtmosphericDrivers, Nothing},
    r::Union{AbstractRadiativeDrivers, Nothing},
)
    update_atmos! = make_update_drivers(a)
    update_radiation! = make_update_drivers(r)
    function update_drivers!(p, t)
        update_atmos!(p, t)
        update_radiation!(p, t)
    end
    return update_drivers!
end

"""
    make_update_drivers(d::Union{AbstractAtmosphericDrivers, AbstractRadiativeDrivers, Nothing})

Creates and returns a function which updates the driver variables
in the case of no driver variables. This is also the default.
"""
make_update_drivers(
    d::Union{AbstractAtmosphericDrivers, AbstractRadiativeDrivers, Nothing},
) = (p, t) -> nothing

"""
    make_update_drivers(a::PrescribedAtmosphere{FT}) where {FT}

Creates and returns a function which updates the driver variables
in the case of a PrescribedAtmosphere at a point.
"""
function make_update_drivers(a::PrescribedAtmosphere{FT}) where {FT}
    function update_drivers!(p, t)
        p.drivers.P_liq .= FT(a.liquid_precip(t))
        p.drivers.P_snow .= FT(a.snow_precip(t))
        p.drivers.T .= FT(a.T(t))
        p.drivers.P .= FT(a.P(t))
        p.drivers.u .= FT(a.u(t))
        p.drivers.q .= FT(a.q(t))
        p.drivers.c_co2 .= FT(a.c_co2(t))
    end
    return update_drivers!
end

"""
    make_update_drivers(r::PrescribedRadiativeFluxes{FT}) where {FT}

Creates and returns a function which updates the driver variables
in the case of a PrescribedRadiativeFluxes at a point.
"""
function make_update_drivers(r::PrescribedRadiativeFluxes{FT}) where {FT}
    function update_drivers!(p, t)
        p.drivers.SW_d .= FT(r.SW_d(t))
        p.drivers.LW_d .= FT(r.LW_d(t))
        if ~isnothing(r.θs)
            p.drivers.θs .= FT(r.θs(t, r.ref_time))
        else
            p.drivers.θs .= FT(0)
        end
    end
    return update_drivers!
end<|MERGE_RESOLUTION|>--- conflicted
+++ resolved
@@ -276,15 +276,9 @@
     E0::FT = SurfaceFluxes.evaporation(surface_flux_params, sc, conditions.Ch)
     E = E0 * r_ae / (r_sfc + r_ae)
     Ẽ = E / _ρ_liq
-<<<<<<< HEAD
-    H = -ρ_air * cp_m * ΔT / r_ae
-    LH = _LH_v0 * E
-    return (lhf = LH, shf = H, vapor_flux = Ẽ, r_ae = r_ae)
-=======
     H = conditions.shf + hd_sfc * (E0 - E)
     LH = conditions.lhf * r_ae / (r_sfc + r_ae)
     return (lhf = LH, shf = H, vapor_flux = Ẽ, r_ae = r_ae,r_sfc=r_sfc,E0=E0, ρ_liq =_ρ_liq)
->>>>>>> f94897c5
 end
 
 """
